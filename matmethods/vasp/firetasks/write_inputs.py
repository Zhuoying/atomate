# coding: utf-8

from __future__ import division, print_function, unicode_literals, absolute_import

"""
This module defines tasks for writing vasp input sets for various types of
vasp calculations
"""

from fireworks import FireTaskBase, explicit_serialize
from fireworks.utilities.dict_mods import apply_mod

from pymatgen.alchemy.materials import TransformedStructure
from pymatgen.alchemy.transmuters import StandardTransmuter
from pymatgen.io.vasp import Incar
from pymatgen.io.vasp.sets import MPStaticSet, MPNonSCFSet, MPSOCSet

from matmethods.utils.utils import env_chk

__author__ = 'Anubhav Jain, Shyue Ping Ong, Kiran Mathew'
__email__ = 'ajain@lbl.gov'


def load_class(mod, name):
    mod = __import__(mod, globals(), locals(), [name], 0)
    return getattr(mod, name)


@explicit_serialize
class WriteVaspFromIOSet(FireTaskBase):
    """
    Create VASP input files using implementations of pymatgen's
    AbstractVaspInputSet. An input set can be provided as an object or as a
    String/parameter combo.

    Required params:
        structure (Structure): structure
        vasp_input_set (AbstractVaspInputSet or str): Either a VaspInputSet
            object or a string name for the VASP input set (e.g.,
            "MPVaspInputSet").

    Optional params:
        vasp_input_params (dict): When using a string name for VASP input set,
            use this as a dict to specify kwargs for instantiating the input
            set parameters. For example, if you want to change the
            user_incar_settings, you should provide: {"user_incar_settings": ...}.
            This setting is ignored if you provide the full object
            representation of a VaspInputSet rather than a String.
    """

    required_params = ["structure", "vasp_input_set"]
    optional_params = ["vasp_input_params"]

    def run_task(self, fw_spec):
        structure = self['structure']

        # if a full VaspInputSet object was provided
        if hasattr(self['vasp_input_set'], 'write_input'):
            vis = self['vasp_input_set']

        # if VaspInputSet String + parameters was provided
        else:
            mod = __import__("pymatgen.io.vasp.sets", globals(), locals(),
                             [self["vasp_input_set"]], -1)
            vis = load_class("pymatgen.io.vasp.sets", self["vasp_input_set"])(
                **self.get("vasp_input_params", {}))

        vis.write_input(structure, ".")


@explicit_serialize
class WriteVaspFromPMGObjects(FireTaskBase):
    """
    Write VASP files using pymatgen objects.

    Required params:
        (none)

    Optional params:
        incar (Incar): pymatgen Incar object
        poscar (Poscar): pymatgen Poscar object
        kpoints (Kpoints): pymatgen Kpoints object
        potcar (Potcar): pymatgen Potcar object
    """

    optional_params = ["incar", "poscar", "kpoints", "potcar"]

    def run_task(self, fw_spec):
        if "incar" in self:
            self["incar"].write_file("INCAR")
        if "poscar" in self:
            self["poscar"].write_file("POSCAR")
        if "kpoints" in self:
            self["kpoints"].write_file("KPOINTS")
        if "potcar" in self:
            self["potcar"].write_file("POTCAR")


@explicit_serialize
class ModifyIncar(FireTaskBase):
    """
    Modify an INCAR file.

    Required params:
        (none)

    Optional params:
        incar_update (dict): overwrite Incar dict key. Supports env_chk.
        incar_multiply ([{<str>:<float>}]) - multiply Incar key by a constant
            factor. Supports env_chk.
        incar_dictmod ([{}]): use DictMod language to change Incar.
            Supports env_chk.
        input_filename (str): Input filename (if not "INCAR")
        output_filename (str): Output filename (if not "INCAR")
    """

    optional_params = ["incar_update", "incar_multiply", "incar_dictmod",
                       "input_filename", "output_filename"]

    def run_task(self, fw_spec):

        # load INCAR
        incar_name = self.get("input_filename", "INCAR")
        incar = Incar.from_file(incar_name)

        # process FireWork env values via env_chk
        incar_update = env_chk(self.get('incar_update'), fw_spec)
        incar_multiply = env_chk(self.get('incar_multiply'), fw_spec)
        incar_dictmod = env_chk(self.get('incar_dictmod'), fw_spec)

        if incar_update:
            incar.update(incar_update)

        if incar_multiply:
            for k in incar_multiply:
                incar[k] = incar[k] * incar_multiply[k]

        if incar_dictmod:
            apply_mod(incar_dictmod, incar)

        # write INCAR
        incar.write_file(self.get("output_filename", "INCAR"))


@explicit_serialize
class WriteVaspStaticFromPrev(FireTaskBase):
    """
    Writes input files for a static run. Assumes that output files from a
    relaxation job can be accessed.

    Required params:
        (none)

    Optional params:
        (documentation for all optional params can be found in
        MPStaticSet.from_prev_calc)
    """

    required_params = ["prev_calc_dir"]
    optional_params = ["reciprocal_density", "small_gap_multiply",
                       "standardize", "sym_prec", "international_monoclinic",
                       "other_params"]

    def run_task(self, fw_spec):
        vis = MPStaticSet.from_prev_calc(
            prev_calc_dir=self["prev_calc_dir"],
            reciprocal_density=self.get("reciprocal_density", 100),
            small_gap_multiply=self.get("small_gap_multiply", None),
            standardize=self.get("standardize", False),
            sym_prec=self.get("sym_prec", 0.1),
            international_monoclinic=self.get("international_monoclinic", True),
            **self.get("other_params", {}))
        vis.write_input(".")


@explicit_serialize
class WriteVaspNSCFFromPrev(FireTaskBase):
    """
    Writes input files for a static run. Assumes that output files from an
    scf job can be accessed.

    Required params:
        (none)

    Optional params:
        (documentation for all optional params can be found in
        NonSCFVaspInputSet.write_input_from_prevrun)
    """

    required_params = ["prev_calc_dir"]
    optional_params = ["copy_chgcar", "nbands_factor", "reciprocal_density",
                       "small_gap_multiply", "standardize", "sym_prec",
                       "international_monoclinic", "mode", "nedos", "optics", "other_params"]

    def run_task(self, fw_spec):
        vis = MPNonSCFSet.from_prev_calc(
            prev_calc_dir=self["prev_calc_dir"],
            copy_chgcar=self.get("copy_chgcar", True),
            nbands_factor=self.get("nbands_factor", 1.2),
            reciprocal_density=self.get("reciprocal_density", None),
            small_gap_multiply=self.get("small_gap_multiply", None),
            standardize=self.get("standardize", False),
            sym_prec=self.get("sym_prec", 0.1),
            international_monoclinic=self.get("international_monoclinic", True),
            mode=self.get("mode", "uniform"),
            nedos=self.get("nedos", 601),
            optics=self.get("optics", False),
            **self.get("other_params", {}))
        vis.write_input(".")


@explicit_serialize
class WriteVaspDFPTDielectricFromPrev(FireTaskBase):
    """
    Writes input files for a static run. Assumes that output files from an
    scf job can be accessed.

    Required params:
        (none)

    Optional params:
        (none)
    """
    required_params = ["prev_calc_dir"]

    def run_task(self, fw_spec):
        vis = MPStaticSet.from_prev_calc(
<<<<<<< HEAD
            prev_calc_dir=self["prev_calc_dir"], lepsilon=True,
            user_incar_settings={"EDIFF": 1E-6}, ediff_per_atom=False,
            reciprocal_density=200)

=======
            prev_calc_dir=self["prev_calc_dir"],
            lepsilon=True
        )
>>>>>>> 3d7101c7
        vis.write_input(".")


@explicit_serialize
class WriteVaspSOCFromPrev(FireTaskBase):
    """
    Writes input files for a spinorbit coupling calculation.

    Required params:
        prev_calc_dir: path to previous calculation
        magmom (list): magnetic moment values for each site in the structure.
        saxis (list): magnetic field direction

    Optional params:
        (none)
    """
    required_params = ["prev_calc_dir", "magmom", "saxis"]

    optional_params = ["copy_chgcar", "nbands_factor", "reciprocal_density",
                       "small_gap_multiply", "standardize", "sym_prec",
                       "international_monoclinic", "other_params"]

    def run_task(self, fw_spec):
        vis = MPSOCSet.from_prev_calc(
            prev_calc_dir=self["prev_calc_dir"],
            magmom=self["magmom"],
            saxis=self["saxis"],
            copy_chgcar=self.get("copy_chgcar", True),
            nbands_factor=self.get("nbands_factor", 1.2),
            reciprocal_density=self.get("reciprocal_density", 100),
            small_gap_multiply=self.get("small_gap_multiply", None),
            standardize=self.get("standardize", False),
            sym_prec=self.get("sym_prec", 0.1),
            international_monoclinic=self.get("international_monoclinic", True),
            **self.get("other_params", {}))
        vis.write_input(".")


@explicit_serialize
class WriteTransmutedStructureIOSet(FireTaskBase):
    """
    Apply the provided transformations to the input structure and write the
    input set for that structure.

    Required params:
        structure (Structure): input structure
        transformations (list): list of names of transformation classes as defined in
            the modules in pymatgen.transformations
        vasp_input_set (string): string name for the VASP input set (e.g.,
            "MPVaspInputSet").

    Optional params:
        transformation_params (list): list of dicts where each dict specify the input parameters to
            instantiate the transformation class in the transforamtions list.
        vasp_input_params (dict): When using a string name for VASP input set,
            use this as a dict to specify kwargs for instantiating the input
            set parameters. For example, if you want to change the
            user_incar_settings, you should provide: {"user_incar_settings": ...}.
            This setting is ignored if you provide the full object
            representation of a VaspInputSet rather than a String.
    """

    required_params = ["structure", "transformations", "vasp_input_set"]
    optional_params = ["transformation_params", "vasp_input_params"]

    def run_task(self, fw_spec):

        vis_cls = load_class("pymatgen.io.vasp.sets", self["vasp_input_set"])

        transformations = []
        transformation_params = self.get("transformation_params",
                                         [{} for i in range(len(self["transformations"]))])
        for t in self["transformations"]:
            for m in ["advanced_transformations", "defect_transformations", "site_transformations",
                      "standard_transformations"]:
                mod = __import__("pymatgen.transformations." + m, globals(), locals(), [t], -1)
                try:
                    t_cls = getattr(mod, t)
                except AttributeError:
                    continue
                t_obj = t_cls(**transformation_params.pop(0))
                transformations.append(t_obj)

        structure = self['structure']
        ts = TransformedStructure(structure)
        transmuter = StandardTransmuter([ts], transformations)
        vis = vis_cls(transmuter.transformed_structures[-1].final_structure, **self.get("vasp_input_params", {}))
        vis.write_input(".")

        # The following works only for the old inputset with write_input that takes structure as an
        # argument the new ones that subclass DerivedSet needs structure to initialize
        #vis = vis_cls(**self.get("vasp_input_params", {}))
        #transmuter.write_vasp_input(vis, ".")<|MERGE_RESOLUTION|>--- conflicted
+++ resolved
@@ -225,16 +225,9 @@
 
     def run_task(self, fw_spec):
         vis = MPStaticSet.from_prev_calc(
-<<<<<<< HEAD
             prev_calc_dir=self["prev_calc_dir"], lepsilon=True,
             user_incar_settings={"EDIFF": 1E-6}, ediff_per_atom=False,
             reciprocal_density=200)
-
-=======
-            prev_calc_dir=self["prev_calc_dir"],
-            lepsilon=True
-        )
->>>>>>> 3d7101c7
         vis.write_input(".")
 
 
