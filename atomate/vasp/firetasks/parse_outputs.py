--- conflicted
+++ resolved
@@ -82,13 +82,8 @@
     optional_params = ["calc_dir", "calc_loc", "parse_dos", "bandstructure_mode",
                        "additional_fields", "db_file", "fw_spec_field", "defuse_unsuccessful",
                        "task_fields_to_push", "parse_chgcar", "parse_aeccar",
-<<<<<<< HEAD
-                       "parse_potcar_file",
-                       "store_volumetric_data", "vasp_drone_params"]
-=======
                        "parse_potcar_file", "parse_bader",
                        "store_volumetric_data"]
->>>>>>> a388cdaf
 
     def run_task(self, fw_spec):
         # get the directory that contains the VASP dir to parse
